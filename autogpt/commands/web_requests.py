"""Browse a webpage and summarize it using the LLM model"""
from __future__ import annotations

from urllib.parse import urljoin, urlparse

import requests
from bs4 import BeautifulSoup
<<<<<<< HEAD
from lxml import etree
=======
from requests import Response
from requests.compat import urljoin
>>>>>>> 8d9505cd

from autogpt.config import Config
from autogpt.memory import get_memory
from autogpt.processing.html import extract_hyperlinks, format_hyperlinks

CFG = Config()
memory = get_memory(CFG)

session = requests.Session()
session.headers.update({"User-Agent": CFG.user_agent})


def is_valid_url(url: str) -> bool:
    """Check if the URL is valid

    Args:
        url (str): The URL to check

    Returns:
        bool: True if the URL is valid, False otherwise
    """
    try:
        result = urlparse(url)
        return all([result.scheme, result.netloc])
    except ValueError:
        return False


def sanitize_url(url: str) -> str:
    """Sanitize the URL

    Args:
        url (str): The URL to sanitize

    Returns:
        str: The sanitized URL
    """
    return urljoin(url, urlparse(url).path)


def check_local_file_access(url: str) -> bool:
    """Check if the URL is a local file

    Args:
        url (str): The URL to check

    Returns:
        bool: True if the URL is a local file, False otherwise
    """
    local_prefixes = [
        "file:///",
        "file://localhost/",
        "file://localhost",
        "http://localhost",
        "http://localhost/",
        "https://localhost",
        "https://localhost/",
        "http://2130706433",
        "http://2130706433/",
        "https://2130706433",
        "https://2130706433/",
        "http://127.0.0.1/",
        "http://127.0.0.1",
        "https://127.0.0.1/",
        "https://127.0.0.1",
        "https://0.0.0.0/",
        "https://0.0.0.0",
        "http://0.0.0.0/",
        "http://0.0.0.0",
        "http://0000",
        "http://0000/",
        "https://0000",
        "https://0000/",
    ]
    return any(url.startswith(prefix) for prefix in local_prefixes)


def get_response(
    url: str, timeout: int = 10
) -> tuple[None, str] | tuple[Response, None]:
    """Get the response from a URL

    Args:
        url (str): The URL to get the response from
        timeout (int): The timeout for the HTTP request

    Returns:
        tuple[None, str] | tuple[Response, None]: The response and error message

    Raises:
        ValueError: If the URL is invalid
        requests.exceptions.RequestException: If the HTTP request fails
    """
    try:
        # Restrict access to local files
        if check_local_file_access(url):
            raise ValueError("Access to local files is restricted")

        # Most basic check if the URL is valid:
        if not url.startswith("http://") and not url.startswith("https://"):
            raise ValueError("Invalid URL format")

        sanitized_url = sanitize_url(url)

        response = session.get(sanitized_url, timeout=timeout)

        # Check if the response contains an HTTP error
        if response.status_code >= 400:
            return None, f"Error: HTTP {str(response.status_code)} error"

        return response, None
    except ValueError as ve:
        # Handle invalid URL format
        return None, f"Error: {str(ve)}"

    except requests.exceptions.RequestException as re:
        # Handle exceptions related to the HTTP request
        #  (e.g., connection errors, timeouts, etc.)
        return None, f"Error: {str(re)}"


def scrape_text(url: str) -> str:
    """Scrape text from a webpage

    Args:
        url (str): The URL to scrape text from

    Returns:
        str: The scraped text
    """
    response, error_message = get_response(url)
    if error_message:
        return error_message
    if not response:
        return "Error: Could not get response"

    soup = BeautifulSoup(response.text, "html.parser")

    for script in soup(["script", "style"]):
        script.extract()

    text = soup.get_text()
    lines = (line.strip() for line in text.splitlines())
    chunks = (phrase.strip() for line in lines for phrase in line.split("  "))
    text = "\n".join(chunk for chunk in chunks if chunk)

    return text


def scrape_links(url: str) -> str | list[str]:
    """Scrape links from a webpage

    Args:
        url (str): The URL to scrape links from

    Returns:
       str | list[str]: The scraped links
    """
    response, error_message = get_response(url)
    if error_message:
        return error_message
    if not response:
        return "Error: Could not get response"
    soup = BeautifulSoup(response.text, "html.parser")

    for script in soup(["script", "style"]):
        script.extract()

    hyperlinks = extract_hyperlinks(soup, url)

    return format_hyperlinks(hyperlinks)


def create_message(chunk, question):
    """Create a message for the user to summarize a chunk of text"""
    return {
        "role": "user",
        "content": f'"""{chunk}""" Using the above text, answer the following'
        f' question: "{question}" -- if the question cannot be answered using the'
        " text, summarize the text.",
    }

def get_xpath(element):
    """Gets the full xpath of an element

    Args:
        element (lxml.etree._Element): The element to get the full XPath for

    Returns:
        A str of the full xpath of the element
    """
    parts = []
    while element is not None:
        parent = element.getparent()
        if parent is None:
            break
        siblings = [sib for sib in parent if sib.tag == element.tag]
        if len(siblings) > 1:
            parts.insert(0, f"{element.tag}[{siblings.index(element) + 1}]")
        else:
            parts.insert(0, element.tag)
        element = parent
    return "/".join(parts)


def scrape_buttons(url: str):
    """Scrape buttons from a webpage
    
    Args:
        url (str): The URL to scrape links from

    Returns:
        A 2D list of [str: button text, full xpath]
    """

    response, error_message = get_response(url)
    if error_message:
        return error_message
    if not response:
        return "Error: Could not get response"
    soup = BeautifulSoup(response.text, "html.parser")

    buttons = soup.find_all("button")

    button_data = []
    for button in buttons:
        button_name = button.text.strip()
        button_element = etree.fromstring(str(button))
        button_xpath = get_xpath(button_element)
        button_data.append([button_name, button_xpath])

    return button_data

def scrape_input_text_fields(url: str):
    """Scrape all input text fields from a website

    Args:
        url (str): The URL of the website to scrape

    Returns:
        List[List[str]]: A 2D array where each inner array is [input field name or id, full xpath to the input field]
    """
    response = requests.get(url)
    soup = BeautifulSoup(response.text, "lxml")
    input_text_fields = soup.find_all("input", {"type": "text"})

    field_data = []
    for field in input_text_fields:
        field_name = field.get("name", field.get("id", "Unnamed"))
        field_element = etree.fromstring(str(field))
        field_xpath = get_xpath(field_element)
        field_data.append([field_name, field_xpath])

    return field_data

def scrape_select_input_fields(url: str):
    """Scrape all select input fields and their options from a website

    Args:
        url (str): The URL of the website to scrape

    Returns:
        List[List[str]]: A 2D array where each inner array is [select input field name or id, full xpath to the select input field, list of option values]
    """
    response = requests.get(url)
    soup = BeautifulSoup(response.text, "lxml")
    select_input_fields = soup.find_all("select")

    field_data = []
    for field in select_input_fields:
        field_name = field.get("name", field.get("id", "Unnamed"))
        field_element = etree.fromstring(str(field))
        field_xpath = get_xpath(field_element)

        options = []
        for option in field.find_all("option"):
            option_value = option.get("value")
            options.append(option_value)

        field_data.append([field_name, field_xpath, options])

    return field_data<|MERGE_RESOLUTION|>--- conflicted
+++ resolved
@@ -5,12 +5,8 @@
 
 import requests
 from bs4 import BeautifulSoup
-<<<<<<< HEAD
-from lxml import etree
-=======
 from requests import Response
 from requests.compat import urljoin
->>>>>>> 8d9505cd
 
 from autogpt.config import Config
 from autogpt.memory import get_memory
@@ -191,105 +187,4 @@
         "content": f'"""{chunk}""" Using the above text, answer the following'
         f' question: "{question}" -- if the question cannot be answered using the'
         " text, summarize the text.",
-    }
-
-def get_xpath(element):
-    """Gets the full xpath of an element
-
-    Args:
-        element (lxml.etree._Element): The element to get the full XPath for
-
-    Returns:
-        A str of the full xpath of the element
-    """
-    parts = []
-    while element is not None:
-        parent = element.getparent()
-        if parent is None:
-            break
-        siblings = [sib for sib in parent if sib.tag == element.tag]
-        if len(siblings) > 1:
-            parts.insert(0, f"{element.tag}[{siblings.index(element) + 1}]")
-        else:
-            parts.insert(0, element.tag)
-        element = parent
-    return "/".join(parts)
-
-
-def scrape_buttons(url: str):
-    """Scrape buttons from a webpage
-    
-    Args:
-        url (str): The URL to scrape links from
-
-    Returns:
-        A 2D list of [str: button text, full xpath]
-    """
-
-    response, error_message = get_response(url)
-    if error_message:
-        return error_message
-    if not response:
-        return "Error: Could not get response"
-    soup = BeautifulSoup(response.text, "html.parser")
-
-    buttons = soup.find_all("button")
-
-    button_data = []
-    for button in buttons:
-        button_name = button.text.strip()
-        button_element = etree.fromstring(str(button))
-        button_xpath = get_xpath(button_element)
-        button_data.append([button_name, button_xpath])
-
-    return button_data
-
-def scrape_input_text_fields(url: str):
-    """Scrape all input text fields from a website
-
-    Args:
-        url (str): The URL of the website to scrape
-
-    Returns:
-        List[List[str]]: A 2D array where each inner array is [input field name or id, full xpath to the input field]
-    """
-    response = requests.get(url)
-    soup = BeautifulSoup(response.text, "lxml")
-    input_text_fields = soup.find_all("input", {"type": "text"})
-
-    field_data = []
-    for field in input_text_fields:
-        field_name = field.get("name", field.get("id", "Unnamed"))
-        field_element = etree.fromstring(str(field))
-        field_xpath = get_xpath(field_element)
-        field_data.append([field_name, field_xpath])
-
-    return field_data
-
-def scrape_select_input_fields(url: str):
-    """Scrape all select input fields and their options from a website
-
-    Args:
-        url (str): The URL of the website to scrape
-
-    Returns:
-        List[List[str]]: A 2D array where each inner array is [select input field name or id, full xpath to the select input field, list of option values]
-    """
-    response = requests.get(url)
-    soup = BeautifulSoup(response.text, "lxml")
-    select_input_fields = soup.find_all("select")
-
-    field_data = []
-    for field in select_input_fields:
-        field_name = field.get("name", field.get("id", "Unnamed"))
-        field_element = etree.fromstring(str(field))
-        field_xpath = get_xpath(field_element)
-
-        options = []
-        for option in field.find_all("option"):
-            option_value = option.get("value")
-            options.append(option_value)
-
-        field_data.append([field_name, field_xpath, options])
-
-    return field_data+    }