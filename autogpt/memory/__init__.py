from autogpt.memory.local import LocalCache
from autogpt.memory.no_memory import NoMemory

# List of supported memory backends
# Add a backend to this list if the import attempt is successful
supported_memory = ["local", "no_memory"]

try:
    from autogpt.memory.redismem import RedisMemory

    supported_memory.append("redis")
except ImportError:
    print("Redis not installed. Skipping import.")
    RedisMemory = None

try:
    from autogpt.memory.pinecone import PineconeMemory

    supported_memory.append("pinecone")
except ImportError:
    print("Pinecone not installed. Skipping import.")
    PineconeMemory = None

try:
    from autogpt.memory.weaviate import WeaviateMemory
except ImportError:
    print("Weaviate not installed. Skipping import.")
    WeaviateMemory = None

try:
    from autogpt.memory.milvus import MilvusMemory
except ImportError:
    print("pymilvus not installed. Skipping import.")
    MilvusMemory = None


def get_memory(cfg, init=False):
    memory = None
    if cfg.memory_backend == "pinecone":
        if not PineconeMemory:
            print(
                "Error: Pinecone is not installed. Please install pinecone"
                " to use Pinecone as a memory backend."
            )
        else:
            memory = PineconeMemory(cfg)
            if init:
                memory.clear()
    elif cfg.memory_backend == "redis":
        if not RedisMemory:
            print(
                "Error: Redis is not installed. Please install redis-py to"
                " use Redis as a memory backend."
            )
        else:
            memory = RedisMemory(cfg)
    elif cfg.memory_backend == "weaviate":
        if not WeaviateMemory:
            print("Error: Weaviate is not installed. Please install weaviate-client to"
                  " use Weaviate as a memory backend.")
        else:
            memory = WeaviateMemory(cfg)
    elif cfg.memory_backend == "milvus":
        if not MilvusMemory:
            print(
                "Error: Milvus sdk is not installed."
                "Please install pymilvus to use Milvus as memory backend."
            )
        else:
            memory = MilvusMemory(cfg)
    elif cfg.memory_backend == "no_memory":
        memory = NoMemory(cfg)

    if memory is None:
        memory = LocalCache(cfg)
        if init:
            memory.clear()
    return memory


def get_supported_memory_backends():
    return supported_memory


<<<<<<< HEAD
__all__ = ["get_memory", "LocalCache", "RedisMemory", "PineconeMemory", "WeaviateMemory", "MilvusMemory", "NoMemory"]
=======
__all__ = [
    "get_memory",
    "LocalCache",
    "RedisMemory",
    "PineconeMemory",
    "NoMemory",
    "MilvusMemory",
]
>>>>>>> dfe5550a
<|MERGE_RESOLUTION|>--- conflicted
+++ resolved
@@ -82,9 +82,6 @@
     return supported_memory
 
 
-<<<<<<< HEAD
-__all__ = ["get_memory", "LocalCache", "RedisMemory", "PineconeMemory", "WeaviateMemory", "MilvusMemory", "NoMemory"]
-=======
 __all__ = [
     "get_memory",
     "LocalCache",
@@ -92,5 +89,5 @@
     "PineconeMemory",
     "NoMemory",
     "MilvusMemory",
-]
->>>>>>> dfe5550a
+    "WeaviateMemory"
+]